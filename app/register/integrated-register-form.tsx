--- conflicted
+++ resolved
@@ -127,11 +127,7 @@
   // Update grossWrittenPremiums whenever magnitude inputs change
   useEffect(() => {
     const total = calculateTotalGWP(gwpBillions, gwpMillions, gwpThousands);
-<<<<<<< HEAD
     setGrossWrittenPremiums(total.toString()); // Store actual total value
-=======
-    setGrossWrittenPremiums(total.toString()); // Keep the full value
->>>>>>> 622930e2
   }, [gwpBillions, gwpMillions, gwpThousands]);
   const [showPasswordReqs, setShowPasswordReqs] = useState(false);
   const [step, setStep] = useState(typeFromUrl ? 0 : -1);
